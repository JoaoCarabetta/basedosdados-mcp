import asyncio
import json
import logging
<<<<<<< HEAD
import os
import sys

import httpx
=======
import sys
import os
>>>>>>> 1b100e45
from mcp.server.fastmcp import FastMCP

# =============================================================================
# Encoding Configuration
# =============================================================================

# Force UTF-8 encoding for stdout/stderr to prevent encoding issues in Claude Desktop
# Set environment variables for UTF-8 support early
os.environ['PYTHONIOENCODING'] = 'utf-8'
os.environ['LC_ALL'] = 'en_US.UTF-8'
os.environ['LANG'] = 'en_US.UTF-8'

# Try to reconfigure stdout/stderr encoding if available (Python 3.7+)
try:
    if hasattr(sys.stdout, 'reconfigure'):
        sys.stdout.reconfigure(encoding='utf-8')
    if hasattr(sys.stderr, 'reconfigure'):
        sys.stderr.reconfigure(encoding='utf-8')
except (AttributeError, OSError):
    # Fallback: Python doesn't support reconfigure or system doesn't support UTF-8
    pass

# =============================================================================
# UTF-8 JSON Helper
# =============================================================================

def safe_json_dumps(obj):
    """Safely serialize JSON with UTF-8 encoding preservation."""
    return json.dumps(obj, ensure_ascii=False, indent=2)

# Monkey-patch json.dumps to always use ensure_ascii=False for UTF-8 support
_original_json_dumps = json.dumps
def utf8_json_dumps(obj, **kwargs):
    """Override json.dumps to always preserve UTF-8 characters."""
    kwargs['ensure_ascii'] = False
    return _original_json_dumps(obj, **kwargs)

# Apply the monkey-patch
json.dumps = utf8_json_dumps

# =============================================================================
# UTF-8 Response Wrapper
# =============================================================================

def utf8_response_wrapper(response_text: str) -> str:
    """
    Wrapper to ensure all MCP tool responses preserve UTF-8 characters.
    
    This prevents the MCP library from escaping Portuguese characters as Unicode sequences.
    """
    # Ensure the response is properly encoded as UTF-8
    if isinstance(response_text, str):
        # Encode and decode to ensure proper UTF-8 handling
        response_bytes = response_text.encode('utf-8')
        response_text = response_bytes.decode('utf-8')

        # Double-check: replace any Unicode escape sequences that might have snuck in
        # This is a safety net in case the MCP library has already processed the text
        import re
        unicode_pattern = r'\\u([0-9a-fA-F]{4})'

        def replace_unicode_escape(match):
            unicode_code = int(match.group(1), 16)
            return chr(unicode_code)

        response_text = re.sub(unicode_pattern, replace_unicode_escape, response_text)

    return response_text


def utf8_tool(func):
    """
    Decorator to ensure all MCP tool responses preserve UTF-8 characters.
    
    This decorator automatically wraps the return value of tool functions
    to prevent the MCP library from escaping Portuguese characters.
    """
    import functools

    @functools.wraps(func)
    async def wrapper(*args, **kwargs):
        # Call the original function
        result = await func(*args, **kwargs)

        # Wrap the response to ensure UTF-8 preservation
        if isinstance(result, str):
            return utf8_response_wrapper(result)
        else:
            return result

    return wrapper
from basedosdados_mcp.bigquery_client import (
    BigQueryClient,
    execute_query,
    format_query_results,
    validate_query,
)
from basedosdados_mcp.graphql_client import (
    DATASET_OVERVIEW_QUERY,
    FAST_SEARCH_ENRICHMENT_QUERY,
    SEARCH_ENRICHMENT_QUERY,
    TABLE_DETAILS_QUERY,
    make_graphql_request,
)
from basedosdados_mcp.utils import (
    clean_graphql_id,
    format_bigquery_reference,
    format_sql_query_with_reference,
)

# =============================================================================
# Logging Setup
# =============================================================================

logger = logging.getLogger(__name__)

# =============================================================================
# UTF-8 Encoding Configuration
# =============================================================================

# Ensure proper UTF-8 encoding for all output
# Set environment variables for UTF-8 encoding
os.environ.setdefault('PYTHONIOENCODING', 'utf-8')
os.environ.setdefault('LC_ALL', 'en_US.UTF-8')
os.environ.setdefault('LANG', 'en_US.UTF-8')

# Force UTF-8 encoding for stdout and stderr
if hasattr(sys.stdout, 'buffer'):
    sys.stdout = open(sys.stdout.fileno(), mode='w', encoding='utf-8', buffering=1)
if hasattr(sys.stderr, 'buffer'):
    sys.stderr = open(sys.stderr.fileno(), mode='w', encoding='utf-8', buffering=1)

# =============================================================================
# FastMCP Server Initialization
# =============================================================================

# Initialize the FastMCP server with UTF-8 encoding
mcp = FastMCP("Base dos Dados MCP")

# =============================================================================
# Response Encoding Helper
# =============================================================================

def ensure_utf8_response(response: str) -> str:
    """
    Ensure the response is properly UTF-8 encoded and convert Unicode escape sequences.
    
    Args:
        response: The response string to encode
        
    Returns:
        Properly encoded UTF-8 string with Unicode characters
    """
    if isinstance(response, bytes):
        response = response.decode('utf-8')
    elif not isinstance(response, str):
        response = str(response)
    
    # Handle Unicode escape sequences (e.g., \u00e7 -> ç)
    try:
        # First, try to decode any Unicode escape sequences
        import codecs
        response = codecs.decode(response, 'unicode_escape')
    except (UnicodeDecodeError, ValueError):
        # If that fails, try a more robust approach
        import re
        
        def replace_unicode_escapes(match):
            try:
                return chr(int(match.group(1), 16))
            except (ValueError, OverflowError):
                return match.group(0)
        
        # Replace \uXXXX patterns with actual Unicode characters
        response = re.sub(r'\\u([0-9a-fA-F]{4})', replace_unicode_escapes, response)
        
        # Also handle \xXX patterns
        def replace_hex_escapes(match):
            try:
                return chr(int(match.group(1), 16))
            except (ValueError, OverflowError):
                return match.group(0)
        
        response = re.sub(r'\\x([0-9a-fA-F]{2})', replace_hex_escapes, response)
    
    # Ensure final encoding is UTF-8
    try:
        return response.encode('utf-8').decode('utf-8')
    except (UnicodeEncodeError, UnicodeDecodeError):
        # Fallback: try to encode as UTF-8, ignoring errors
        return response.encode('utf-8', errors='ignore').decode('utf-8')

def clean_api_data(data: dict) -> dict:
    """
    Clean API response data to handle Unicode escape sequences in nested structures.
    
    Args:
        data: Dictionary containing API response data
        
    Returns:
        Cleaned dictionary with proper Unicode characters
    """
    if isinstance(data, dict):
        cleaned = {}
        for key, value in data.items():
            cleaned[key] = clean_api_data(value)
        return cleaned
    elif isinstance(data, list):
        return [clean_api_data(item) for item in data]
    elif isinstance(data, str):
        return ensure_utf8_response(data)
    else:
        return data

# =============================================================================
# Backend Search API Integration
# =============================================================================

@mcp.tool()
@utf8_tool
async def search_datasets(
    query: str,
    limit: int = 15,
    fast_mode: bool = True
) -> str:
    """
    🔍 **High-Performance Brazilian Data Discovery - LLM Optimized**
    
    Single-call comprehensive search delivering complete dataset context with sub-2s response times.
    Optimized for LLM decision-making with structured results and ready-to-use BigQuery references.
    
    **⚡ Performance**: 0.8-2.0s response | Fast mode: backend-only | Enrichment: +GraphQL metadata
    
    **🎯 Use When**:
    - Starting Brazilian data exploration workflow
    - Need BigQuery table references for analysis
    - Searching by organization, theme, or topic keywords
    - Require comprehensive dataset context in single call
    
    **📊 Returns Per Dataset**:
    - Complete metadata (description, organization, themes, tags)
    - Table structure previews with BigQuery references
    - Ready-to-use SQL table paths: `basedosdados.br_org_dataset.table`
    - Column samples with data types for planning queries
    - Next-step workflow guidance for deeper exploration
    
    **🔍 Search Strategy Examples**:
    - **Organizations**: "ibge", "anvisa", "ministerio da saude", "inep", "tse"
    - **Themes**: "saude", "educacao", "economia", "meio ambiente", "justica"
    - **Topics**: "covid", "eleicoes", "clima", "populacao", "empresas"
    - **Acronyms**: "rais", "pnad", "sus", "enem" (auto-prioritized)
    
    **⚡ Workflow Integration**:
    ```
    search_datasets("covid") → get_dataset_overview(ID) → get_table_details(tableID) → execute_bigquery_sql(query)
    ```
    
    **🚀 Performance Modes**:
    - **Fast Mode (default)**: Backend search only, sub-2s responses, 15+ results
    - **Enriched Mode**: +GraphQL metadata for small result sets (<10 datasets)
    
    Args:
        query: Brazilian data search term (Portuguese accent-aware: "populacao" = "população")
        limit: Max results (default: 15, optimal for LLM processing)
        fast_mode: True for sub-2s backend-only mode, False for GraphQL enrichment
        
    Returns:
        Structured search results with complete BigQuery context, metadata, and workflow guidance
    """

    logger.info(f"Starting search for query: '{query}' with limit: {limit}")

    # Use Backend API (same infrastructure as the site - most reliable)
    try:
        logger.info("Attempting backend API search...")
        response = await search_datasets_backend(query, limit, fast_mode)
        logger.info("Backend API search completed")
        return ensure_utf8_response(response)
    except Exception as e:
        logger.error(f"Backend API search failed: {str(e)}")
        return ensure_utf8_response(f"Search failed for query '{query}'. Please try again later.")

# =============================================================================
# Internal Search Functions (not exposed as tools)
# =============================================================================

@mcp.tool()
@utf8_tool
async def get_dataset_overview(dataset_id: str, fast_mode: bool = True) -> str:
    """
    📊 **Complete Dataset Structure Explorer - Table & BigQuery Reference Hub**
    
    Deep-dive into a specific dataset to get all tables with BigQuery references and column structures.
    Essential second step after search_datasets() for comprehensive data exploration planning.
    
    **⚡ Performance**: 1-3s response | Fetches complete dataset structure in single call
    
    **🎯 Use When**:
    - After finding datasets with search_datasets()  
    - Need complete list of all tables in a dataset
    - Want BigQuery references for multiple tables
    - Planning multi-table analysis or JOINs
    
    **📊 Returns Structure**:
    - **Dataset Metadata**: Name, description, organizations, themes, tags
    - **All Tables**: Names, descriptions, column counts per table  
    - **BigQuery Paths**: Ready-to-use `basedosdados.br_org_dataset.table` references
    - **Column Previews**: Sample column names and types for each table
    - **SQL Templates**: Basic SELECT queries for immediate use
    
    **🔄 Workflow Position**:
    ```
    search_datasets("ibge") → get_dataset_overview(datasetID) → get_table_details(specificTableID) → execute_bigquery_sql()
    ```
    
    **💡 Use Cases**:
    - **Structure Exploration**: See all available tables before drilling down
    - **BigQuery Planning**: Get complete table references for complex queries
    - **Data Coverage**: Understand dataset scope and organization
    - **Multi-table Analysis**: Plan JOINs across related tables
    
    **⚠️ Decision Guide**:
    - Use this for **exploring dataset structure** (all tables)
    - Use get_table_details() for **specific table analysis** (all columns)
    
    Args:
        dataset_id: GraphQL ID from search_datasets() results (e.g., "d30222ad-7a5c-4778...")
        fast_mode: Performance optimization (always recommended)
        
    Returns:
        Structured dataset overview with all tables, BigQuery references, and workflow guidance
    """

    dataset_id = clean_graphql_id(dataset_id)

    try:
        # Add performance monitoring
        start_time = asyncio.get_event_loop().time()
        result = await make_graphql_request(DATASET_OVERVIEW_QUERY, {"id": dataset_id})
        duration = asyncio.get_event_loop().time() - start_time

        if result.get("data", {}).get("allDataset", {}).get("edges"):
            edges = result["data"]["allDataset"]["edges"]
            if edges:
                dataset = edges[0]["node"]
                org_names = [org["node"]["name"] for org in dataset.get("organizations", {}).get("edges", [])]
                theme_names = [t["node"]["name"] for t in dataset.get("themes", {}).get("edges", [])]
                tag_names = [t["node"]["name"] for t in dataset.get("tags", {}).get("edges", [])]

                # Process tables with their columns
                tables_info = []
                total_columns = 0
                bigquery_paths = []

                # Note: organization_slug no longer needed since we use cloudTables data directly

                for table_edge in dataset.get("tables", {}).get("edges", []):
                    table = table_edge["node"]
                    columns = table.get("columns", {}).get("edges", [])
                    column_count = len(columns)
                    total_columns += column_count
                    table_slug = table.get("slug", "")

                    # Generate BigQuery table reference from cloudTables data only
                    gcp_project_id = None
                    gcp_dataset_id = None
                    gcp_table_id = None
                    cloud_tables = table.get("cloudTables", {}).get("edges", [])
                    if cloud_tables:
                        cloud_table = cloud_tables[0]["node"]
                        gcp_project_id = cloud_table.get("gcpProjectId")
                        gcp_dataset_id = cloud_table.get("gcpDatasetId")
                        gcp_table_id = cloud_table.get("gcpTableId")
                    
                    bigquery_ref = format_bigquery_reference(
                        gcp_project_id=gcp_project_id,
                        gcp_dataset_id=gcp_dataset_id,
                        gcp_table_id=gcp_table_id
                    )
                    if bigquery_ref:
                        bigquery_paths.append(bigquery_ref)

                    tables_info.append({
                        "id": table["id"],
                        "name": table["name"],
                        "slug": table_slug,
                        "description": table.get("description", ""),
                        "column_count": column_count,
                        "bigquery_reference": bigquery_ref
                    })

                # Build compact, LLM-optimized response
                response = f"📊 {dataset['name']} [{dataset.get('slug', '')}] ({len(tables_info)} tables, {total_columns} cols, {duration:.1f}s)\n"
                response += f"ID: {dataset['id']}\n"
                
                # Add metadata if available
                metadata_parts = []
                if org_names:
                    metadata_parts.append(f"Org: {', '.join(org_names)}")
                if theme_names:
                    metadata_parts.append(f"Theme: {', '.join(theme_names)}")
                if tag_names:
                    metadata_parts.append(f"Tags: {', '.join(tag_names)}")
                
                if metadata_parts:
                    response += f"{' | '.join(metadata_parts)}\n"

                # Add dataset description
                if dataset.get('description'):
                    desc = dataset['description']
                    if len(desc) > 200:
                        desc = desc[:200] + "..."
                    response += f"Desc: {desc}\n"

                response += "\nTables & BigQuery Paths:\n"
                
<<<<<<< HEAD
                # List tables with BigQuery paths
                for i, table in enumerate(tables_info, 1):
                    table_desc = table['description'][:60] + "..." if len(table['description']) > 60 else table['description']
                    
                    if table['bigquery_reference']:
                        response += f"{i}. {table['name']} ({table['column_count']} cols) → {table['bigquery_reference']}\n"
                    else:
                        response += f"{i}. {table['name']} ({table['column_count']} cols) → Use get_table_details for BigQuery path\n"
                    
                    if table_desc:
                        response += f"   {table_desc}\n"

                # Add workflow guidance
                if tables_info:
                    first_table_id = tables_info[0]['id']
                    response += f"\nNext: get_table_details('{first_table_id}') for column details"

                # Log performance
                logger.info(f"Dataset overview completed in {duration:.2f}s for {len(tables_info)} tables")

                return response
=======
                return ensure_utf8_response(response)
>>>>>>> 1b100e45
            else:
                return ensure_utf8_response("Dataset not found")
        else:
<<<<<<< HEAD
            return "Dataset not found"

=======
            return ensure_utf8_response("Dataset not found")
            
>>>>>>> 1b100e45
    except Exception as e:
        return ensure_utf8_response(f"Error getting dataset overview: {str(e)}")

@mcp.tool()
@utf8_tool
async def get_table_details(table_id: str, fast_mode: bool = True) -> str:
    """
    📋 **Complete Table Schema Explorer - Column Details & SQL Generator**
    
    Final step in data exploration: get all columns, types, and ready-to-use SQL queries for a specific table.
    Essential for understanding data structure before writing BigQuery analyses.
    
    **⚡ Performance**: 1-2s response | Full column schema + SQL templates in single call
    
    **🎯 Use When**:
    - After identifying target table via get_dataset_overview()
    - Need complete column schema with data types
    - Want SQL query templates for immediate data access
    - Planning specific analyses requiring column selection
    
    **📊 Returns Structure**:
    - **Table Metadata**: Name, description, dataset context
    - **All Columns**: Names, data types, descriptions for every column
    - **BigQuery Reference**: Exact `basedosdados.br_org_dataset.table` path
    - **SQL Templates**: Ready-to-execute SELECT queries with column examples
    - **Access Methods**: BigQuery Console, Python package, direct SQL instructions
    
    **🔄 Workflow Position**:
    ```
    search_datasets("ibge") → get_dataset_overview(datasetID) → get_table_details(tableID) → execute_bigquery_sql(query)
    ```
    
    **💡 SQL Examples Provided**:
    - **Basic Exploration**: `SELECT * FROM table LIMIT 100`
    - **Column Selection**: `SELECT col1, col2, col3 FROM table WHERE condition`
    - **Schema Inspection**: Column names, types, and descriptions
    - **Analysis Templates**: Common query patterns for data exploration
    
    **🔍 Column Information**:
    - **Data Types**: STRING, INTEGER, FLOAT, DATE, TIMESTAMP, etc.
    - **Descriptions**: Business context and meaning for each column
    - **Type Guidance**: How to use each column in WHERE clauses and aggregations
    
    **⚠️ Decision Guide**:
    - Use this when you need **complete column details** for a specific table
    - Use execute_bigquery_sql() next to **run actual queries** on the data
    
    Args:
        table_id: GraphQL table ID from get_dataset_overview() results (e.g., "t89abc123...")
        fast_mode: Performance optimization, limits to first 15 columns for speed
        
    Returns:
        Complete table schema with all columns, types, BigQuery reference, and SQL templates
    """

    table_id = clean_graphql_id(table_id)

    try:
        # Add performance monitoring
        start_time = asyncio.get_event_loop().time()
        result = await make_graphql_request(TABLE_DETAILS_QUERY, {"id": table_id})
        duration = asyncio.get_event_loop().time() - start_time

        if result.get("data", {}).get("allTable", {}).get("edges"):
            edges = result["data"]["allTable"]["edges"]
            if edges:
                table = edges[0]["node"]
                dataset = table["dataset"]
                columns = table.get("columns", {}).get("edges", [])

                # Generate BigQuery table reference from cloudTables data only
                gcp_project_id = None
                gcp_dataset_id = None
                gcp_table_id = None
                cloud_tables = table.get("cloudTables", {}).get("edges", [])
                if cloud_tables:
                    cloud_table = cloud_tables[0]["node"]
                    gcp_project_id = cloud_table.get("gcpProjectId")
                    gcp_dataset_id = cloud_table.get("gcpDatasetId")
                    gcp_table_id = cloud_table.get("gcpTableId")
                
                bigquery_ref = format_bigquery_reference(
                    gcp_project_id=gcp_project_id,
                    gcp_dataset_id=gcp_dataset_id,
                    gcp_table_id=gcp_table_id
                )

                # Build compact, LLM-optimized response
                if bigquery_ref:
                    response = f"📋 {bigquery_ref} ({len(columns)} cols, {duration:.1f}s)\n"
                else:
                    response = f"📋 {table['name']} (BigQuery path unavailable, {len(columns)} cols, {duration:.1f}s)\n"
                
                response += f"Table: {table['name']} | Dataset: {dataset['name']} [{dataset.get('slug', '')}]\n"

                # Add table description if available
                if table.get('description'):
                    desc = table['description']
                    if len(desc) > 150:
                        desc = desc[:150] + "..."
                    response += f"Desc: {desc}\n"

                response += "\nColumns:\n"
                
                # List columns in compact format
                column_limit = 15 if fast_mode else len(columns)
                for col_edge in columns[:column_limit]:
                    column = col_edge["node"]
                    col_type = column.get("bigqueryType", {}).get("name", "Unknown")
                    col_desc = column.get("description", "")
                    
                    # Compact column description
                    if col_desc and len(col_desc) > 80:
                        col_desc = col_desc[:80] + "..."
                    
                    if col_desc:
                        response += f"{column['name']} ({col_type}) - {col_desc}\n"
                    else:
                        response += f"{column['name']} ({col_type})\n"
                
<<<<<<< HEAD
                if len(columns) > column_limit:
                    response += f"... and {len(columns) - column_limit} more columns\n"

                # Add ready-to-use SQL templates
                if bigquery_ref:
                    response += f"\nSQL Templates:\n"
                    response += f"SELECT * FROM `{bigquery_ref}` LIMIT 100\n"
                    
                    # Add a few sample columns for select query
                    if columns:
                        sample_cols = [col["node"]["name"] for col in columns[:3]]
                        response += f"SELECT {', '.join(sample_cols)} FROM `{bigquery_ref}` WHERE [condition]\n"

                # Add workflow guidance
                response += "\nNext: execute_bigquery_sql | Copy BigQuery path above"

                # Log performance
                logger.info(f"Table details completed in {duration:.2f}s for {len(columns)} columns")

                return response
=======
                return ensure_utf8_response(response)
>>>>>>> 1b100e45
            else:
                return ensure_utf8_response("Table not found")
        else:
<<<<<<< HEAD
            return "Table not found"

=======
            return ensure_utf8_response("Table not found")
            
>>>>>>> 1b100e45
    except Exception as e:
        return ensure_utf8_response(f"Error getting table details: {str(e)}")

@mcp.tool()
@utf8_tool
async def execute_bigquery_sql(
    query: str,
    max_results: int = 1000,
    timeout_seconds: int = 300
) -> str:
    """
    🚀 **BigQuery SQL Executor - Direct Brazilian Data Analysis**
    
    Execute SQL queries directly on Base dos Dados in BigQuery for real-time data analysis.
    Final workflow step after exploring datasets and tables - now analyze the actual data.
    
    **⚡ Performance**: Depends on query complexity | 10GB billing limit | 5min timeout
    
    **🔒 Security (Auto-Enforced)**:
    - **READ-ONLY**: Only SELECT queries allowed (no INSERT/UPDATE/DELETE)
    - **Restricted Scope**: Must query `basedosdados.*` tables only
    - **Billing Protection**: 10GB maximum data processing limit per query
    - **Validation**: Automatic security checks before execution
    
    **🎯 Use When**:
    - After getting BigQuery references from get_table_details()
    - Ready to analyze actual data (not just explore schema)
    - Need statistical calculations, aggregations, or filtering
    - Want to JOIN multiple Base dos Dados tables
    
    **📊 Query Examples**:
    ```sql
    -- Basic Exploration
    SELECT * FROM `basedosdados.br_ibge_populacao.municipio` LIMIT 100
    
    -- State Aggregation  
    SELECT sigla_uf, SUM(populacao) as total_pop 
    FROM `basedosdados.br_ibge_populacao.municipio` 
    GROUP BY sigla_uf ORDER BY total_pop DESC
    
    -- Time Series Analysis
    SELECT ano, AVG(pib_per_capita) as pib_medio
    FROM `basedosdados.br_ibge_pib.municipio`
    WHERE ano >= 2010 GROUP BY ano ORDER BY ano
    
    -- Multi-table JOIN
    SELECT p.nome, pop.populacao, pib.pib_per_capita
    FROM `basedosdados.br_bd_diretorios_brasil.municipio` p
    JOIN `basedosdados.br_ibge_populacao.municipio` pop ON p.id_municipio = pop.id_municipio
    JOIN `basedosdados.br_ibge_pib.municipio` pib ON p.id_municipio = pib.id_municipio
    WHERE pop.ano = 2020 AND pib.ano = 2020
    ```
    
    **🔄 Complete Workflow**:
    ```
    search_datasets("ibge") → get_dataset_overview(ID) → get_table_details(tableID) → execute_bigquery_sql("SELECT...")
    ```
    
    **💡 Pro Tips**:
    - Use LIMIT for initial exploration to avoid large bills
    - Add WHERE clauses to filter by year, state, or other dimensions
    - Use aggregate functions (COUNT, SUM, AVG) for statistical analysis
    - JOIN tables using id_municipio, sigla_uf, or other common keys
    
    Args:
        query: SQL SELECT query (must reference basedosdados.* tables)
        max_results: Max rows returned (default: 1000, helps control output size)
        timeout_seconds: Query timeout (default: 300s, max: 600s for complex queries)
        
    Returns:
        Formatted results with data rows, column info, performance metrics, and data volumes processed
    """
    is_valid, error = validate_query(query)
    if not is_valid:
        return ensure_utf8_response(f"❌ Query rejected: {error}")

    results = await execute_query(query, max_results=max_results, timeout_seconds=timeout_seconds)
    return ensure_utf8_response(format_query_results(results))

@mcp.tool()
@utf8_tool
async def check_bigquery_status() -> str:
    """
    🔧 **BigQuery Authentication Diagnostics - Setup & Troubleshooting**
    
    Diagnostic tool to verify BigQuery authentication and troubleshoot connection issues.
    Use this FIRST if execute_bigquery_sql() fails with authentication errors.
    
    **⚡ Performance**: Instant response | No BigQuery API calls | Local auth check only
    
    **🎯 Use When**:
    - Before running first BigQuery queries to verify setup
    - execute_bigquery_sql() returns authentication errors
    - Setting up Base dos Dados access for the first time
    - Troubleshooting connection issues
    
    **✅ Success Response**:
    - **Authenticated**: ✅ Confirmed working
    - **Project ID**: Your Google Cloud project identifier
    - **Config Source**: Environment variables vs gcloud default
    - **Ready Status**: Confirmed ready for execute_bigquery_sql()
    
    **❌ Error Response + Solutions**:
    - **No Credentials Found**: Setup instructions for service account or gcloud auth
    - **Invalid Project**: Guidance for setting BIGQUERY_PROJECT_ID correctly
    - **Permission Issues**: Steps to grant BigQuery access to your account
    - **Configuration Problems**: Environment variable setup guidance
    
    **🔧 Setup Methods Supported**:
    1. **Service Account**: GOOGLE_APPLICATION_CREDENTIALS + BIGQUERY_PROJECT_ID
    2. **gcloud CLI**: `gcloud auth application-default login`
    3. **Environment Auto-Detection**: Automatic project discovery
    
    **🔄 Troubleshooting Workflow**:
    ```
    check_bigquery_status() → Fix auth issues → execute_bigquery_sql() → Analyze data
    ```
    
    **💡 Common Solutions**:
    - **Missing Credentials**: Set GOOGLE_APPLICATION_CREDENTIALS to service account JSON path
    - **No Project**: Set BIGQUERY_PROJECT_ID environment variable
    - **Permission Denied**: Add BigQuery Data Viewer role to your account
    - **gcloud Alternative**: Run `gcloud auth application-default login`
    
    **⚠️ When NOT to Use**:
    - Don't use this repeatedly - it's a diagnostic tool
    - If already authenticated, proceed directly to execute_bigquery_sql()
    
    Returns:
        Authentication status with detailed setup instructions if configuration is missing
    """
    client = BigQueryClient()
    auth_status = client.get_auth_status()

    response = "**Status do BigQuery**\n\n"

    if auth_status["authenticated"]:
        response += "✅ **Autenticado:** Sim\n"
        response += f"📊 **Project ID:** {auth_status['project_id']}\n"
        response += f"🔧 **Fonte:** {auth_status.get('config_source', 'unknown')}\n"
        response += "\n💡 **Pronto para executar queries!**\n"
    else:
        response += "❌ **Autenticado:** Não\n"
        response += f"⚠️  **Erro:** {auth_status['error']}\n\n"
        response += "**📋 Instruções:**\n"
        for instruction in auth_status['instructions']:
            response += f"- {instruction}\n"
<<<<<<< HEAD

    return response
=======
    
    return ensure_utf8_response(response)
>>>>>>> 1b100e45

async def enrich_datasets_with_fast_data(dataset_ids: list[str], timeout_seconds: float = 2.0) -> dict:
    """
    Fast dataset enrichment optimized for sub-1-second search performance.
    
    This function provides essential metadata without the performance bottleneck
    of fetching detailed column information. Perfect for search result enrichment.
    
    Args:
        dataset_ids: List of dataset IDs to enrich
        timeout_seconds: Maximum time to spend on GraphQL enrichment
        
    Returns:
        Dictionary mapping dataset IDs to essential enriched dataset data
    """
    if not dataset_ids:
        return {}
    
    try:
        # Use the fast query that excludes column details
        clean_ids = [clean_graphql_id(id) for id in dataset_ids]
        
        # Set a timeout for the GraphQL request
        start_time = asyncio.get_event_loop().time()
        result = await make_graphql_request(FAST_SEARCH_ENRICHMENT_QUERY, {"ids": clean_ids})
        duration = asyncio.get_event_loop().time() - start_time
        
        logger.info(f"Fast enrichment completed in {duration:.2f}s for {len(clean_ids)} datasets")
        
        enriched_datasets = {}
        
        if result.get("data", {}).get("allDataset", {}).get("edges"):
            for edge in result["data"]["allDataset"]["edges"]:
                dataset = edge["node"]
                dataset_id = dataset["id"]
                
                # Process organizations (names only for speed)
                org_names = [org["node"]["name"] for org in dataset.get("organizations", {}).get("edges", [])]
                
                # Process themes (names only for speed)
                theme_names = [theme["node"]["name"] for theme in dataset.get("themes", {}).get("edges", [])]
                
                # Process tags (names only for speed)
                tag_names = [tag["node"]["name"] for tag in dataset.get("tags", {}).get("edges", [])]
                
                # Note: organization_slug no longer needed since we use cloudTables data directly

                # Process tables (basic info only - no columns)
                table_info = []
                for table_edge in dataset.get("tables", {}).get("edges", []):
                    table = table_edge["node"]
                    table_slug = table.get("slug", "")
                    
                    # Generate BigQuery reference from cloudTables data only
                    gcp_project_id = None
                    gcp_dataset_id = None
                    gcp_table_id = None
                    cloud_tables = table.get("cloudTables", {}).get("edges", [])
                    if cloud_tables:
                        cloud_table = cloud_tables[0]["node"]
                        gcp_project_id = cloud_table.get("gcpProjectId")
                        gcp_dataset_id = cloud_table.get("gcpDatasetId")
                        gcp_table_id = cloud_table.get("gcpTableId")
                    
                    bigquery_ref = format_bigquery_reference(
                        gcp_project_id=gcp_project_id,
                        gcp_dataset_id=gcp_dataset_id,
                        gcp_table_id=gcp_table_id
                    )
                    
                    table_info.append({
                        "name": table["name"],
                        "slug": table_slug,
                        "bigquery_reference": bigquery_ref
                    })
                
                # Store essential enriched data
                enriched_datasets[dataset_id] = {
                    "id": dataset_id,
                    "name": dataset["name"],
                    "slug": dataset.get("slug", ""),
                    "description": dataset.get("description", ""),
                    "organizations": org_names,
                    "themes": theme_names,
                    "tags": tag_names,
                    "tables": table_info,
                    "total_tables": len(table_info)
                }
        
        return enriched_datasets
        
    except Exception as e:
        logger.warning(f"Fast enrichment failed: {str(e)}")
        return {}


async def enrich_datasets_with_comprehensive_data(dataset_ids: list[str]) -> dict:
    """
    Enrich datasets with comprehensive details using GraphQL.
    
    This function takes a list of dataset IDs from the backend search and enriches them
    with detailed metadata, table information, and column details for LLM consumption.
    
    Args:
        dataset_ids: List of dataset IDs to enrich
        
    Returns:
        Dictionary mapping dataset IDs to enriched dataset data
    """
    if not dataset_ids:
        return {}

    try:
        # Clean the GraphQL IDs
        clean_ids = [clean_graphql_id(id) for id in dataset_ids]

        # Make GraphQL request for enrichment
        result = await make_graphql_request(SEARCH_ENRICHMENT_QUERY, {"ids": clean_ids})

        # Process the enriched data
        enriched_datasets = {}

        if result.get("data", {}).get("allDataset", {}).get("edges"):
            for edge in result["data"]["allDataset"]["edges"]:
                dataset = edge["node"]
                dataset_id = dataset["id"]

                # Process organizations
                org_info = []
                for org_edge in dataset.get("organizations", {}).get("edges", []):
                    org = org_edge["node"]
                    org_info.append({
                        "id": org["id"],
                        "name": org["name"],
                        "slug": org.get("slug", "")
                    })

                # Process themes
                theme_info = []
                for theme_edge in dataset.get("themes", {}).get("edges", []):
                    theme = theme_edge["node"]
                    theme_info.append({
                        "id": theme["id"],
                        "name": theme["name"],
                        "slug": theme.get("slug", "")
                    })

                # Process tags
                tag_info = []
                for tag_edge in dataset.get("tags", {}).get("edges", []):
                    tag = tag_edge["node"]
                    tag_info.append({
                        "id": tag["id"],
                        "name": tag["name"],
                        "slug": tag.get("slug", "")
                    })

                # Process tables with detailed column information
                table_info = []
                total_columns = 0

                for table_edge in dataset.get("tables", {}).get("edges", []):
                    table = table_edge["node"]
                    columns = table.get("columns", {}).get("edges", [])
                    column_count = len(columns)
                    total_columns += column_count

                    # Get sample columns with types (first 5)
                    sample_columns = []
                    for col_edge in columns[:5]:
                        col = col_edge["node"]
                        col_type = col.get("bigqueryType", {}).get("name", "Unknown")
                        sample_columns.append({
                            "id": col["id"],
                            "name": col["name"],
                            "type": col_type,
                            "description": col.get("description", "")
                        })

                    # Generate BigQuery reference from cloudTables data only
                    gcp_project_id = None
                    gcp_dataset_id = None
                    gcp_table_id = None
                    cloud_tables = table.get("cloudTables", {}).get("edges", [])
                    if cloud_tables:
                        cloud_table = cloud_tables[0]["node"]
                        gcp_project_id = cloud_table.get("gcpProjectId")
                        gcp_dataset_id = cloud_table.get("gcpDatasetId")
                        gcp_table_id = cloud_table.get("gcpTableId")
                    
                    bigquery_ref = format_bigquery_reference(
                        gcp_project_id=gcp_project_id,
                        gcp_dataset_id=gcp_dataset_id,
                        gcp_table_id=gcp_table_id
                    )

                    table_info.append({
                        "id": table["id"],
                        "name": table["name"],
                        "slug": table.get("slug", ""),
                        "description": table.get("description", ""),
                        "bigquery_reference": bigquery_ref,
                        "column_count": column_count,
                        "sample_columns": sample_columns,
                        "has_more_columns": column_count > 5
                    })

                # Store enriched dataset data
                enriched_datasets[dataset_id] = {
                    "id": dataset_id,
                    "name": dataset["name"],
                    "slug": dataset.get("slug", ""),
                    "description": dataset.get("description", ""),
                    "organizations": org_info,
                    "themes": theme_info,
                    "tags": tag_info,
                    "tables": table_info,
                    "total_tables": len(table_info),
                    "total_columns": total_columns
                }

        return enriched_datasets

    except Exception as e:
        logger.error(f"Error enriching datasets: {str(e)}")
        return {}


async def search_backend_api(query: str, limit: int = 10) -> dict:
    """
    Internal function: Use the Base dos Dados backend search API directly.
    
    This function calls the same API that the website uses internally:
    https://backend.basedosdados.org/search/
    
    Args:
        query: Search term to find datasets
        limit: Maximum number of results to return
        
    Returns:
        Raw API response with search results
    """
    try:
        # Use the backend search API directly
        search_url = "https://backend.basedosdados.org/search/"

        async with httpx.AsyncClient(timeout=30.0) as client:
            response = await client.get(
                search_url,
                params={"q": query, "page_size": limit}
            )
            response.raise_for_status()
            result = response.json()

            logger.info(f"Backend API response: found {result.get('count', 0)} total results, showing {len(result.get('results', []))} results")

            return result

    except httpx.TimeoutException:
        raise Exception("Search request timeout - the backend API is taking too long to respond")
    except httpx.RequestError as e:
        raise Exception(f"Network error accessing backend search: {str(e)}")
    except Exception as e:
        raise Exception(f"Error accessing backend search API: {str(e)}")

async def search_datasets_backend(
    query: str,
    limit: int = 10,
    fast_mode: bool = True
) -> str:
    """
    Internal function: Search for datasets using the Base dos Dados backend search API
    with comprehensive GraphQL enrichment for LLM consumption.
    
    This function uses the same API that the website uses internally,
    then enriches the results with detailed metadata and structure information
    to provide LLMs with comprehensive context for decision making.
    
    Args:
        query: Search term to find datasets
        limit: Maximum number of results to return
        
    Returns:
        Formatted search results with comprehensive dataset information
    """

    try:
        # Track total operation time
        search_start = asyncio.get_event_loop().time()
        
        # Use the backend's search API
        backend_start = asyncio.get_event_loop().time()
        result = await search_backend_api(query, limit)
<<<<<<< HEAD
        backend_duration = asyncio.get_event_loop().time() - backend_start

=======
        
        # Clean the API response data to handle Unicode escape sequences
        result = clean_api_data(result)
        
>>>>>>> 1b100e45
        # Extract search results
        datasets = result.get("results", [])
        total_count = result.get("count", 0)

        logger.info(f"Backend search returned {len(datasets)} results out of {total_count} total matches")

        if not datasets:
            return f"Search results for '{query}':\n\nNo datasets found matching your search criteria.\n\nTry different keywords or check spelling."

        # Optional GraphQL enrichment based on fast_mode setting
        dataset_ids = [d.get('id', '') for d in datasets if d.get('id')]
        enrichment_start = asyncio.get_event_loop().time()
        enriched_data = {}
        enrichment_duration = 0
        
        if not fast_mode and len(datasets) <= 10:  # Only enrich small result sets in slow mode
            try:
                # Set aggressive timeout for GraphQL enrichment
                enriched_data = await asyncio.wait_for(
                    enrich_datasets_with_fast_data(dataset_ids), 
                    timeout=0.8  # Even more aggressive timeout
                )
                enrichment_duration = asyncio.get_event_loop().time() - enrichment_start
                logger.info(f"GraphQL enrichment successful in {enrichment_duration:.2f}s")
            except asyncio.TimeoutError:
                enrichment_duration = asyncio.get_event_loop().time() - enrichment_start
                logger.info(f"GraphQL enrichment timed out after {enrichment_duration:.2f}s, using backend-only mode")
            except Exception as e:
                enrichment_duration = asyncio.get_event_loop().time() - enrichment_start
                logger.info(f"GraphQL enrichment failed: {str(e)}, using backend-only mode")
        else:
            logger.info(f"Fast mode enabled or large result set ({len(datasets)} datasets), skipping GraphQL enrichment")
        
        # Calculate total duration
        total_duration = asyncio.get_event_loop().time() - search_start

        # Build high-density, compact response for fast LLM consumption
        response = f"🔍 **{query}** ({len(datasets)} results, {total_duration:.1f}s)\n\n"
        
<<<<<<< HEAD
        # Log performance metrics
        logger.info(f"Performance: total={total_duration:.2f}s, backend={backend_duration:.2f}s, enrichment={enrichment_duration:.2f}s")

        for i, dataset in enumerate(datasets, 1):
            dataset_id = dataset.get('id', '')
            dataset_name = dataset.get('name', 'Unnamed Dataset')
            dataset_slug = dataset.get('slug', '')
            dataset_description = dataset.get('description', 'No description available')
            n_tables = dataset.get('n_tables', 0)

            # Get enriched data if available (try both raw ID and GraphQL node ID)
            enriched = enriched_data.get(dataset_id, {}) or enriched_data.get(f"DatasetNode:{dataset_id}", {})

            response += f"## {i}. {dataset_name} [{dataset_slug}]\n"
            response += f"ID: {dataset_id}\n"
            response += f"Desc: {dataset_description}\n"

            if enriched:
                # Compact metadata display
                if enriched.get('organizations'):
                    response += f"Org: {', '.join(enriched['organizations'])}\n"
                if enriched.get('themes'):
                    response += f"Theme: {', '.join(enriched['themes'])}\n"
                if enriched.get('tags'):
                    response += f"Tags: {', '.join(enriched['tags'])}\n"

                # Compact table information with accurate BigQuery paths
                tables = enriched.get('tables', [])
                response += f"Tables({len(tables)}): "

                table_summaries = []
                bigquery_paths = []

                for table in tables:
                    table_summaries.append(table['name'])
                    if table.get('bigquery_reference'):
                        bigquery_paths.append(table['bigquery_reference'])

                response += f"{', '.join(table_summaries)}\n"

                # Show BigQuery paths if we have accurate ones, otherwise guide to other API
                if bigquery_paths:
                    response += f"BQ: {', '.join(bigquery_paths)}\n"
                else:
                    response += f"BQ: Use get_dataset_overview('{dataset_id}') for exact paths\n"

            else:
                # Fallback if enrichment failed
                response += f"Tables: {n_tables} (use get_dataset_overview for details)\n"
                response += f"BQ: Use get_dataset_overview('{dataset_id}') for exact paths\n"

            response += "\n"

        response += "Next: get_dataset_overview(ID) → get_table_details(tableID) → execute_bigquery_sql"

        return response

    except Exception as e:
        logger.error(f"Error in comprehensive search: {str(e)}")
        return f"Error searching datasets: {str(e)}\n\nTry again with different keywords or check your connection."
=======
        return ensure_utf8_response(response)
        
    except Exception as e:
        return ensure_utf8_response(f"Error searching datasets via backend API: {str(e)}")
>>>>>>> 1b100e45

# =============================================================================
# Server Entry Point
# =============================================================================

if __name__ == "__main__":
    mcp.run()<|MERGE_RESOLUTION|>--- conflicted
+++ resolved
@@ -1,15 +1,10 @@
 import asyncio
 import json
 import logging
-<<<<<<< HEAD
 import os
 import sys
 
 import httpx
-=======
-import sys
-import os
->>>>>>> 1b100e45
 from mcp.server.fastmcp import FastMCP
 
 # =============================================================================
@@ -426,7 +421,6 @@
 
                 response += "\nTables & BigQuery Paths:\n"
                 
-<<<<<<< HEAD
                 # List tables with BigQuery paths
                 for i, table in enumerate(tables_info, 1):
                     table_desc = table['description'][:60] + "..." if len(table['description']) > 60 else table['description']
@@ -448,19 +442,11 @@
                 logger.info(f"Dataset overview completed in {duration:.2f}s for {len(tables_info)} tables")
 
                 return response
-=======
-                return ensure_utf8_response(response)
->>>>>>> 1b100e45
             else:
                 return ensure_utf8_response("Dataset not found")
         else:
-<<<<<<< HEAD
             return "Dataset not found"
 
-=======
-            return ensure_utf8_response("Dataset not found")
-            
->>>>>>> 1b100e45
     except Exception as e:
         return ensure_utf8_response(f"Error getting dataset overview: {str(e)}")
 
@@ -581,7 +567,6 @@
                     else:
                         response += f"{column['name']} ({col_type})\n"
                 
-<<<<<<< HEAD
                 if len(columns) > column_limit:
                     response += f"... and {len(columns) - column_limit} more columns\n"
 
@@ -602,19 +587,11 @@
                 logger.info(f"Table details completed in {duration:.2f}s for {len(columns)} columns")
 
                 return response
-=======
-                return ensure_utf8_response(response)
->>>>>>> 1b100e45
             else:
                 return ensure_utf8_response("Table not found")
         else:
-<<<<<<< HEAD
             return "Table not found"
 
-=======
-            return ensure_utf8_response("Table not found")
-            
->>>>>>> 1b100e45
     except Exception as e:
         return ensure_utf8_response(f"Error getting table details: {str(e)}")
 
@@ -762,13 +739,8 @@
         response += "**📋 Instruções:**\n"
         for instruction in auth_status['instructions']:
             response += f"- {instruction}\n"
-<<<<<<< HEAD
 
     return response
-=======
-    
-    return ensure_utf8_response(response)
->>>>>>> 1b100e45
 
 async def enrich_datasets_with_fast_data(dataset_ids: list[str], timeout_seconds: float = 2.0) -> dict:
     """
@@ -1062,15 +1034,8 @@
         # Use the backend's search API
         backend_start = asyncio.get_event_loop().time()
         result = await search_backend_api(query, limit)
-<<<<<<< HEAD
         backend_duration = asyncio.get_event_loop().time() - backend_start
 
-=======
-        
-        # Clean the API response data to handle Unicode escape sequences
-        result = clean_api_data(result)
-        
->>>>>>> 1b100e45
         # Extract search results
         datasets = result.get("results", [])
         total_count = result.get("count", 0)
@@ -1110,7 +1075,6 @@
         # Build high-density, compact response for fast LLM consumption
         response = f"🔍 **{query}** ({len(datasets)} results, {total_duration:.1f}s)\n\n"
         
-<<<<<<< HEAD
         # Log performance metrics
         logger.info(f"Performance: total={total_duration:.2f}s, backend={backend_duration:.2f}s, enrichment={enrichment_duration:.2f}s")
 
@@ -1171,12 +1135,6 @@
     except Exception as e:
         logger.error(f"Error in comprehensive search: {str(e)}")
         return f"Error searching datasets: {str(e)}\n\nTry again with different keywords or check your connection."
-=======
-        return ensure_utf8_response(response)
-        
-    except Exception as e:
-        return ensure_utf8_response(f"Error searching datasets via backend API: {str(e)}")
->>>>>>> 1b100e45
 
 # =============================================================================
 # Server Entry Point
